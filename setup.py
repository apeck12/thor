--- conflicted
+++ resolved
@@ -334,20 +334,14 @@
 
 metadata['packages']     = ['odin', 'odin.scripts']
 metadata['package_dir']  = {'odin' : 'src/python', 'odin.scripts' : 'scripts'}
-<<<<<<< HEAD
-metadata['ext_modules']  = [bcinterp, cpuscatter, data, corr]
-if gpuscatter:       metadata['ext_modules'].append(gpuscatter)
-if HDF5 is not None: metadata['ext_modules'].append(ringscatter)
-=======
-metadata['ext_modules']  = [bcinterp, cpuscatter, data]
-
+
+metadata['ext_modules']  = [bcinterp, cpuscatter, data,corr]
 if gpuscatter:
     metadata['ext_modules'].append(gpuscatter)
     
 if HDF5 is not None:
     metadata['ext_modules'].append(ringscatter)
 
->>>>>>> 59976a8b
 metadata['scripts']      = [s for s in glob('scripts/*') if not s.endswith('__.py')]
 metadata['data_files']   = [('reference', glob('./reference/*'))]
 metadata['cmdclass']     = {'build_ext': custom_build_ext}
